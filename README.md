--- conflicted
+++ resolved
@@ -149,27 +149,6 @@
 
 The script `Inference_pytorch/roberta_lora_inference.py` demonstrates how to run
 RoBERTa-based NLP models (with or without LoRA adapters) through the NeuroSim
-<<<<<<< HEAD
-hooks.
-
-#### 11.1 Install the NLP dependencies
-
-Install the required Hugging Face packages in the same Python environment that
-you use for NeuroSim:
-
-```
-pip install "datasets>=2.14" "transformers>=4.30" "peft>=0.6"
-```
-
-> **Tip:** If you do not plan to attach a LoRA adapter you may omit `peft`.
-
-#### 11.2 Run a quick smoke test
-
-From the `Inference_pytorch/` directory run a short evaluation on the GLUE SST-2
-validation split. The command below keeps the workload small so you can confirm
-that the script, the Hugging Face downloads, and the NeuroSim hooks are all
-working end-to-end:
-=======
 hooks. It relies on the Hugging Face ecosystem and requires the
 `transformers`, `datasets`, and `peft` packages:
 
@@ -179,50 +158,17 @@
 
 Example usage on the GLUE SST-2 validation split with an already merged LoRA
 adapter (set `--lora_path` to merge weights dynamically):
->>>>>>> 05b424d6
 
 ```
 cd Inference_pytorch
 python roberta_lora_inference.py --dataset_name glue --dataset_config sst2 --split validation \
     --text_field sentence --label_field label --base_model roberta-base --merge_lora 1 \
-<<<<<<< HEAD
-    --max_samples 32 --batch_size 4 --inference 1 --subArray 128 --parallelRead 128
-```
-
-When the run finishes you should see the evaluation accuracy in the terminal and
-NeuroSim layer traces stored under
-`Inference_pytorch/layer_record_roberta_lora/`.
-
-#### 11.3 Add a LoRA adapter (optional)
-
-To evaluate a fine-tuned adapter, point `--lora_path` at the directory that
-contains the adapter weights. For example, if you downloaded an SST-2 LoRA via
-`huggingface-cli`:
-
-```
-python roberta_lora_inference.py --dataset_name glue --dataset_config sst2 --split validation \
-    --text_field sentence --label_field label --base_model roberta-base --lora_path ./sst2_lora \
-    --merge_lora 1 --max_samples 128 --batch_size 8 --inference 1
-```
-
-Setting `--merge_lora 1` folds the low-rank adapter into the base RoBERTa
-weights so the hardware traces reflect the effective model parameters.
-
-#### 11.4 Verify the NeuroSim output
-
-Hardware-aware traces are exported to
-`Inference_pytorch/layer_record_roberta_lora/<MODEL_TAG>/`, where `<MODEL_TAG>`
-defaults to `roberta_lora` (override with `--model_tag`). Each layer produces
-`.npy` files that can be consumed by the NeuroSim C++ backend in exactly the same
-way as the computer-vision examples.
-=======
     --inference 1 --subArray 128 --parallelRead 128
 ```
 
 The script exports layer-wise traces compatible with the NeuroSim C++ backend in
 `Inference_pytorch/layer_record_roberta_lora/` and reports the classification
 accuracy for the evaluated split.
->>>>>>> 05b424d6
 In Pytorch/Tensorflow wrapper, users are able to define **_network structures, precision of synaptic weight and neural activation_**. With the integrated NeuroSim which takes real traces from wrapper, the framework can support hierarchical organization from device level to circuit level, to chip level and to algorithm level, enabling **_instruction-accurate evaluation on both accuracy and hardware performance of inference_**.
 
 Developers: [Junmo Lee](mailto:junmolee@gatech.edu) :two_men_holding_hands: [James Read](mailto:jread6@gatech.edu) :couple: [Anni Lu](mailto:alu75@gatech.edu) :two_women_holding_hands: [Xiaochen Peng](mailto:xpeng76@gatech.edu) :two_women_holding_hands: [Shanshi Huang](mailto:shuang406@gatech.edu).
